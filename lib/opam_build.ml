--- conflicted
+++ resolved
@@ -1,13 +1,4 @@
-<<<<<<< HEAD
 let download_cache = "--mount=type=cache,target=/home/opam/.opam/download-cache,uid=1000"
-
-type key =  {
-  base : string;
-  variant : string;
-  pkg : string;
-  revdep : string option;
-  with_tests : bool;
-}
 
 let opam_install ~pin ~with_tests ~pkg =
   let open Dockerfile in
@@ -24,65 +15,7 @@
   pin @@
   run "%s opam depext -uivy%s %s" download_cache (if with_tests then "t" else "") pkg
 
-let dockerfile {base; variant; pkg; revdep; with_tests} =
-=======
-let crunch_list items = Dockerfile.(crunch (empty @@@ items))
-
-(* If the package's directory name doesn't contain a dot then opam will default to
-   using the last known version, which is usually wrong. In particular, if a multi-project
-   repostory adds a new package with a constraint "{ =version }" on an existing one,
-   this will fail because opam will pin the new package as "dev" but the old one with
-   the version of its last release. *)
-let maybe_add_dev ~dir name =
-  if Fpath.is_current_dir dir || not (String.contains (Fpath.basename dir) '.') then name ^ ".dev" else name
-
-(* Group opam files by directory.
-   e.g. ["a/a1.opam"; "a/a2.opam"; "b/b1.opam"] ->
-        [("a", ["a/a1.opam"; "a/a2.opam"], ["a1.dev"; "a2.dev"]);
-         ("b", ["b/b1.opam"], ["b1.dev"])
-        ] *)
-let group_opam_files =
-  ListLabels.fold_left ~init:[] ~f:(fun acc x ->
-      let item = Fpath.v x in
-      let dir = Fpath.parent item in
-      let pkg = Filename.basename x |> Filename.chop_extension |> maybe_add_dev ~dir in
-      match acc with
-      | (prev_dir, prev_items, pkgs) :: rest when Fpath.equal dir prev_dir -> (prev_dir, x :: prev_items, pkg :: pkgs) :: rest
-      | _ -> (dir, [x], [pkg]) :: acc
-    )
-
-(* Generate Dockerfile instructions to copy all the files in [items] into the
-   image, creating the necessary directories first, and then pin them all. *)
-let pin_opam_files groups =
-  let open Dockerfile in
-  let dirs = groups |> List.map (fun (dir, _, _) -> Printf.sprintf "%S" (Fpath.to_string dir)) |> String.concat " " in
-  (run "mkdir -p %s" dirs @@@ (
-    groups |> List.map (fun (dir, files, _) ->
-        copy ~src:files ~dst:(Fpath.to_string dir) ()
-      )
-  )) @@ crunch_list (
-    groups |> List.map (fun (dir, _, pkgs) ->
-        pkgs
-        |> List.map (fun pkg ->
-            run "opam pin add -yn %s %S" pkg (Fpath.to_string dir)
-          )
-        |> crunch_list
-      )
-  )
-
-(* Get the packages directly in "." *)
-let rec get_root_opam_packages = function
-  | [] -> []
-  | (dir, _, pkgs) ::_ when Fpath.is_current_dir dir -> pkgs
-  | _ :: rest -> get_root_opam_packages rest
-
-let download_cache = "--mount=type=cache,target=/home/opam/.opam/download-cache,uid=1000"
-
-let dockerfile ~base ~info ~variant =
-  let opam_files = Analyse.Analysis.opam_files info in
-  let groups = group_opam_files opam_files in
-  let root_pkgs = get_root_opam_packages groups in
->>>>>>> 1b942b0e
+let dockerfile ~base ~variant ~revdep ~with_tests ~pkg =
   let open Dockerfile in
   let distro_extras =
     if Astring.String.is_prefix ~affix:"fedora" variant then
@@ -90,7 +23,6 @@
     else
       empty
   in
-<<<<<<< HEAD
   let opam_extras =
     if Astring.String.is_suffix ~affix:"-ocaml-4.06" variant ||
        Astring.String.is_suffix ~affix:"-ocaml-4.05" variant ||
@@ -108,11 +40,6 @@
     | true, None -> opam_install ~pin:false ~with_tests:true ~pkg
     | true, Some revdep -> opam_install ~pin:false ~with_tests:true ~pkg:revdep
     | false, _ -> empty
-=======
-  let build_cmd =
-    copy ~chown:"opam" ~src:["."] ~dst:"/src/" () @@
-    run "opam exec -- dune build @install @runtest && rm -rf _build"
->>>>>>> 1b942b0e
   in
   comment "syntax = docker/dockerfile:experimental@sha256:ee85655c57140bd20a5ebc3bb802e7410ee9ac47ca92b193ed0ab17485024fe5" @@
   from base @@
@@ -120,52 +47,7 @@
   opam_extras @@
   copy ~chown:"opam" ~src:["."] ~dst:"/src/" () @@
   workdir "/src" @@
-<<<<<<< HEAD
   run "git checkout -b opam-ci__cibranch origin/master && git merge master && opam repository set-url --strict default file:///src" @@
   opam_install ~pin:true ~with_tests:false ~pkg @@
   revdep @@
-  tests
-
-let cache = Hashtbl.create 10000
-let cache_max_size = 1000000
-
-let dockerfile ~base ~revdep ~with_tests ~pkg ~variant =
-  let key = { base; variant; pkg; revdep; with_tests } in
-  match Hashtbl.find_opt cache key with
-  | Some x -> x
-  | None ->
-    let x = dockerfile key in
-    if Hashtbl.length cache > cache_max_size then Hashtbl.clear cache;
-    Hashtbl.add cache key x;
-    x
-
-module Make (Docker : S.DOCKER_CONTEXT) = struct
-  type t = {
-    base : Docker.image Current.t;
-    variant : string;
-  }
-
-  let base ~schedule ~variant = {
-    base = Docker.pull ~schedule ("ocurrent/opam:" ^ variant);
-    variant;
-  }
-
-  let v ~revdep ~with_tests ~pkg source {base; variant} =
-    let dockerfile =
-      let open Current.Syntax in
-      let+ base = base in
-      `Contents (dockerfile ~base:(Docker.image_hash base) ~revdep ~with_tests ~pkg ~variant)
-    in
-    Docker.build ~dockerfile source
-end
-=======
-  run "sudo chown opam /src" @@
-  pin_opam_files groups @@
-  run "(opam install %s --dry-run --deps-only -ty; echo $? > /tmp/exit-status) | tee /tmp/opam-plan; exit $(cat /tmp/exit-status)" (root_pkgs |> String.concat " ") @@
-  run "%s awk < /tmp/opam-plan '/-> installed/{print $3}' | xargs opam depext --update -iy" download_cache @@
-  crunch_list (List.map (fun pkg ->
-      run {|test "$(opam show -f depexts: %s)" = "$(printf "\n")" || opam depext -ty %s|} pkg pkg) root_pkgs
-    ) @@
-  (if Analyse.Analysis.is_duniverse info then run "opam pin remove $(opam pin -s) -n" else empty) @@
-  build_cmd
->>>>>>> 1b942b0e
+  tests