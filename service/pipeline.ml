open Current.Syntax
open Ocaml_ci

module Git = Current_git
module Github = Current_github
module Docker = Current_docker.Default
module Common = Ocaml_ci_api.Common

let default_compiler = "4.10"

<<<<<<< HEAD
let weekly = Current_cache.Schedule.v ~valid_for:(Duration.of_day 7) ()
=======
let platforms =
  let module Builder = Conf.Builder in
  let v label builder variant = { Platform.label; builder; variant } in [
    (* Compiler versions:*)
    v "4.10" Builder.amd4 "debian-10-ocaml-4.10";       (* Note: first item is also used as lint platform *)
    v "4.09" Builder.amd3 "debian-10-ocaml-4.09";
    v "4.08" Builder.amd1 "debian-10-ocaml-4.08";
    v "4.07" Builder.amd2 "debian-10-ocaml-4.07";
    v "4.06" Builder.amd2 "debian-10-ocaml-4.06";
    v "4.05" Builder.amd3 "debian-10-ocaml-4.05";
    v "4.04" Builder.amd3 "debian-10-ocaml-4.04";
    v "4.03" Builder.amd2 "debian-10-ocaml-4.03";
    v "4.02" Builder.amd2 "debian-10-ocaml-4.02";
    (* Distributions: *)
    v "alpine"   Builder.amd1 @@ "alpine-3.11-ocaml-" ^ default_compiler;
    v "ubuntu"   Builder.amd2 @@ "ubuntu-20.04-ocaml-" ^ default_compiler;
    v "opensuse" Builder.amd2 @@ "opensuse-15.1-ocaml-" ^ default_compiler;
    v "centos"   Builder.amd3 @@ "centos-8-ocaml-" ^ default_compiler;
    v "fedora"   Builder.amd3 @@ "fedora-31-ocaml-" ^ default_compiler;
    (* oraclelinux doesn't work in opam 2 yet *)
  ]

let daily = Current_cache.Schedule.v ~valid_for:(Duration.of_day 1) ()
>>>>>>> aa02f371

(* Link for GitHub statuses. *)
let url ~owner ~name ~hash = Uri.of_string (Printf.sprintf "http://147.75.80.95/github/%s/%s/commit/%s" owner name hash)

let github_status_of_state ~head result =
  let+ head = head
  and+ result = result in
  let { Github.Repo_id.owner; name } = Github.Api.Commit.repo_id head in
  let hash = Github.Api.Commit.hash head in
  let url = url ~owner ~name ~hash in
  match result with
  | Ok _              -> Github.Api.Status.v ~url `Success ~description:"Passed"
  | Error (`Active _) -> Github.Api.Status.v ~url `Pending
  | Error (`Msg _)    -> Github.Api.Status.v ~url `Failure ~description:"Failed"

let set_active_refs ~repo xs =
  let+ repo = repo
  and+ xs = xs in
  let repo = Github.Api.Repo.id repo in
  Index.set_active_refs ~repo (
    xs |> List.map @@ fun x ->
    let commit = Github.Api.Commit.id x in
    let gref = Git.Commit_id.gref commit in
    let hash = Git.Commit_id.hash commit in
    (gref, hash)
  );
  xs

let status_sep = String.make 1 Common.status_sep

type job = (string * ([`Built | `Checked] Current.t * Current.job_id option Current.t))
type pipeline =
  | Skip
  | Job of job
  | Dynamic of pipeline Current.t
  | Stage of pipeline list

let job_id ?(kind=`Built) build =
  let job = Current.map (fun _ -> kind) build in
  let metadata =
    let+ md = Current.Analysis.metadata build in
    match md with
    | Some { Current.Metadata.job_id; _ } -> job_id
    | None -> None
  in
  (job, metadata)

let once_done x f =
  let+ state = Current.state ~hidden:true x in
  match state with
  | Error _ -> Skip
  | Ok x -> f x

let build_with_docker ~repo ~analysis source =
<<<<<<< HEAD
  let pipeline =
    once_done analysis @@ fun analysis ->
    let pkgs = Analyse.Analysis.opam_files analysis in
    let build ~revdeps label builder variant =
      let platform = Current.return { Platform.label; builder; variant } in
      List.map (fun pkg ->
        let prefix = pkg^status_sep^label in
        let image = Build.v ~platform ~schedule:weekly ~repo ~analysis ~revdep:None ~with_tests:false ~pkg source in
        let tests =
          once_done image @@ fun _ ->
          Job (prefix^status_sep^"tests", job_id (Build.v ~platform ~schedule:weekly ~repo ~analysis ~revdep:None ~with_tests:true ~pkg source))
        in
        let revdeps =
          if revdeps then
            once_done image @@ fun image ->
            let prefix = prefix^status_sep^"revdeps" in
            let revdeps_job =
              Build.pread ~platform image ~args:["opam";"list";"-s";"--color=never";"--depends-on";pkg;"--installable";"--all-versions";"--depopts"]
            in
            let revdeps =
              once_done revdeps_job @@ fun revdeps ->
              Stage (
                String.split_on_char '\n' revdeps |>
                List.filter (fun pkg -> not (String.equal pkg "")) |>
                List.map (fun revdep ->
                  let prefix = prefix^status_sep^revdep in
                  let revdep = Some revdep in
                  let image = Build.v ~platform ~schedule:weekly ~repo ~analysis ~revdep ~with_tests:false ~pkg source in
                  let tests =
                    once_done image @@ fun _ ->
                    Job (prefix^status_sep^"tests", job_id (Build.v ~platform ~schedule:weekly ~repo ~analysis ~revdep ~with_tests:true ~pkg source))
                  in
                  Stage [Job (prefix, job_id image); Dynamic tests]
                )
              )
            in
            Stage [Job (prefix, job_id revdeps_job); Dynamic revdeps]
          else
            Current.return Skip
        in
        Stage [Job (prefix, job_id image); Dynamic tests; Dynamic revdeps]
      ) pkgs
    in
    let stages =
      List.concat [
        (* Compilers *)
        build ~revdeps:true "4.10" Conf.Builder.amd1 "debian-10-ocaml-4.10";
        build ~revdeps:true "4.09" Conf.Builder.amd1 "debian-10-ocaml-4.09";
        build ~revdeps:true "4.08" Conf.Builder.amd1 "debian-10-ocaml-4.08";
        build ~revdeps:true "4.07" Conf.Builder.amd1 "debian-10-ocaml-4.07";
        build ~revdeps:true "4.06" Conf.Builder.amd1 "debian-10-ocaml-4.06";
        build ~revdeps:true "4.05" Conf.Builder.amd1 "debian-10-ocaml-4.05";
        build ~revdeps:true "4.04" Conf.Builder.amd1 "debian-10-ocaml-4.04";
        build ~revdeps:true "4.03" Conf.Builder.amd1 "debian-10-ocaml-4.03";
        build ~revdeps:true "4.02" Conf.Builder.amd1 "debian-10-ocaml-4.02";
        (* Special checks *)
        build ~revdeps:false "flambda" Conf.Builder.amd1 ("debian-10-ocaml-"^default_compiler^"-flambda");
      ] @
      List.concat (
        List.filter_map (function
          | `Debian `V10 -> None (* Skip debian 10 as it was already tested in the main phase *)
          | `OracleLinux _ -> None (* Not supported by opam-depext *)
          | distro ->
              let distro = Dockerfile_distro.tag_of_distro distro in
              let variant = distro^"-ocaml-"^default_compiler in
              Some (build ~revdeps:false distro Conf.Builder.amd1 variant)
        ) (Dockerfile_distro.active_distros `X86_64)
      )
    in
    Stage stages
  in
  Stage [
    Job ("(analysis)", job_id ~kind:`Checked analysis) ;
    Dynamic pipeline;
=======
  Current.with_context analysis @@ fun () ->
  let specs =
    let+ analysis = Current.state ~hidden:true analysis in
    match analysis with
    | Error _ ->
        (* If we don't have the analysis yet, just use the empty list. *)
        []
    | Ok analysis when Analyse.Analysis.is_duniverse analysis ->
      Analyse.Analysis.ocaml_versions analysis
      |> List.rev_map (fun ov ->
          let variant = "debian-10-ocaml-" ^ ov in
          let builder = Conf.Builder.amd1 in    (* XXX: maybe use other machines too? *)
          let platform = { Platform.label = ov; variant; builder } in
          Build.Spec.duniverse ~label:variant ~platform
        )
    | Ok analysis ->
      (* Library (non-duniverse) project *)
      let lint_platform = List.hd platforms in
      let builds =
        platforms |> List.map (fun platform ->
            Build.Spec.opam ~label:platform.Platform.variant ~platform ~analysis `Build
          )
      and lint =
        [
          Build.Spec.opam ~label:"(lint-fmt)" ~platform:lint_platform ~analysis (`Lint `Fmt);
          Build.Spec.opam ~label:"(lint-doc)" ~platform:lint_platform ~analysis (`Lint `Doc);
        ]
      in
      lint @ builds
  in
  let builds = specs |> Current.list_map (module Build.Spec) (fun spec ->
      let+ result = Build.v ~schedule:daily ~repo ~spec source
      and+ spec = spec in
      Build.Spec.label spec, result
    ) in
  let+ builds = builds
  and+ analysis_result = Current.state ~hidden:true (Current.map (fun _ -> `Checked) analysis)
  and+ analysis_id = get_job_id analysis in
  builds @ [
    "(analysis)", (analysis_result, analysis_id);
>>>>>>> aa02f371
  ]

let list_errors ~ok errs =
  let groups =  (* Group by error message *)
    List.sort compare errs |> List.fold_left (fun acc (msg, l) ->
        match acc with
        | (m2, ls) :: acc' when m2 = msg -> (m2, l :: ls) :: acc'
        | _ -> (msg, [l]) :: acc
      ) []
  in
  Error (`Msg (
      match groups with
      | [] -> "No builds at all!"
      | [ msg, _ ] when ok = 0 -> msg (* Everything failed with the same error *)
      | [ msg, ls ] -> Fmt.strf "%a failed: %s" Fmt.(list ~sep:(unit ", ") string) ls msg
      | _ ->
        (* Multiple error messages; just list everything that failed. *)
        let pp_label f (_, l) = Fmt.string f l in
        Fmt.strf "%a failed" Fmt.(list ~sep:(unit ", ") pp_label) errs
    ))

let summarise results =
  results
  |> List.map (fun (label, build) ->
    let+ result = Current.state build ~hidden:true in
    (label, result)
  )
  |> Current.list_seq
  |> Current.map @@ fun results ->
  results |> List.fold_left (fun (ok, pending, err, skip) -> function
    | _, Ok `Checked -> (ok, pending, err, skip)  (* Don't count lint checks *)
    | _, Ok `Built -> (ok + 1, pending, err, skip)
    | l, Error `Msg m when Astring.String.is_prefix ~affix:"[SKIP]" m -> (ok, pending, err, (m, l) :: skip)
    | l, Error `Msg m -> (ok, pending, (m, l) :: err, skip)
    | _, Error `Active _ -> (ok, pending + 1, err, skip)
  ) (0, 0, [], [])
  |> fun (ok, pending, err, skip) ->
  if pending > 0 then Error (`Active `Running)
  else match ok, err, skip with
    | 0, [], skip -> list_errors ~ok:0 skip (* Everything was skipped - treat skips as errors *)
    | _, [], _ -> Ok ()                     (* No errors and at least one success *)
    | ok, err, _ -> list_errors ~ok err     (* Some errors found - report *)

let get_prs repo =
  let+ refs =
    Current.component "Get PRs" |>
    let> (api, repo) = repo in
    Github.Api.refs api repo
  in
  Github.Api.Ref_map.fold begin fun key head acc ->
    match key with
    | `Ref _ -> acc (* Skip branches, only check PRs *)
    | `PR _ -> head :: acc
  end refs []

let rec get_jobs_aux f = function
  | Skip -> Current.return []
  | Job job -> Current.map (fun job -> [job]) (f job)
  | Dynamic pipeline -> Current.bind (get_jobs_aux f) pipeline
  | Stage stages ->
      List.fold_left (fun acc stage ->
        let+ stage = get_jobs_aux f stage
        and+ acc = acc in
        stage @ acc
      ) (Current.return []) stages

let summarise builds =
  let get_job (variant, (build, _job)) = Current.return (variant, build) in
  Current.component "summarise" |>
  let** jobs = get_jobs_aux get_job builds in
  summarise jobs

let get_jobs builds =
  let get_job (variant, (_build, job)) = Current.map (fun job -> (variant, job)) job in
  get_jobs_aux get_job builds

let local_test repo () =
  let master = Git.Local.commit_of_ref repo "/refs/heads/master" in
  let src = Git.Local.head_commit repo in
  let repo = Current.return { Github.Repo_id.owner = "local"; name = "test" }
  and analysis = Analyse.examine ~master src in
  Current.component "summarise" |>
  let** result =
    build_with_docker ~repo ~analysis src |>
    summarise
  in
  Current.of_output result

let v ~app () =
  Github.App.installations app |> Current.list_iter (module Github.Installation) @@ fun installation ->
  let repos = Github.Installation.repositories installation in
  repos |> Current.list_iter (module Github.Api.Repo) @@ fun repo ->
  let master = Github.Api.Repo.head_commit repo in
  let master = Git.fetch (Current.map Github.Api.Commit.id master) in
  let prs = get_prs repo |> set_active_refs ~repo in
  prs |> Current.list_iter (module Github.Api.Commit) @@ fun head ->
  let repo = Current.map Github.Api.Repo.id repo in
  let src = Git.fetch (Current.map Github.Api.Commit.id head) in
  let analysis = Analyse.examine ~master src in
  let builds = build_with_docker ~repo ~analysis src in
  let summary = summarise builds in
  let status =
    let+ summary = summary in
    match summary with
    | Ok () -> `Passed
    | Error (`Active `Running) -> `Pending
    | Error (`Msg _) -> `Failed
  in
  let index =
    let+ commit = head
    and+ jobs = get_jobs builds
    and+ status = status in
    let repo = Current_github.Api.Commit.repo_id commit in
    let hash = Current_github.Api.Commit.hash commit in
    Index.record ~repo ~hash ~status jobs
  and set_github_status =
    summary
    |> github_status_of_state ~head
    |> Github.Api.Commit.set_status head "opam-ci"
  in
  Current.all [index; set_github_status]<|MERGE_RESOLUTION|>--- conflicted
+++ resolved
@@ -8,33 +8,7 @@
 
 let default_compiler = "4.10"
 
-<<<<<<< HEAD
 let weekly = Current_cache.Schedule.v ~valid_for:(Duration.of_day 7) ()
-=======
-let platforms =
-  let module Builder = Conf.Builder in
-  let v label builder variant = { Platform.label; builder; variant } in [
-    (* Compiler versions:*)
-    v "4.10" Builder.amd4 "debian-10-ocaml-4.10";       (* Note: first item is also used as lint platform *)
-    v "4.09" Builder.amd3 "debian-10-ocaml-4.09";
-    v "4.08" Builder.amd1 "debian-10-ocaml-4.08";
-    v "4.07" Builder.amd2 "debian-10-ocaml-4.07";
-    v "4.06" Builder.amd2 "debian-10-ocaml-4.06";
-    v "4.05" Builder.amd3 "debian-10-ocaml-4.05";
-    v "4.04" Builder.amd3 "debian-10-ocaml-4.04";
-    v "4.03" Builder.amd2 "debian-10-ocaml-4.03";
-    v "4.02" Builder.amd2 "debian-10-ocaml-4.02";
-    (* Distributions: *)
-    v "alpine"   Builder.amd1 @@ "alpine-3.11-ocaml-" ^ default_compiler;
-    v "ubuntu"   Builder.amd2 @@ "ubuntu-20.04-ocaml-" ^ default_compiler;
-    v "opensuse" Builder.amd2 @@ "opensuse-15.1-ocaml-" ^ default_compiler;
-    v "centos"   Builder.amd3 @@ "centos-8-ocaml-" ^ default_compiler;
-    v "fedora"   Builder.amd3 @@ "fedora-31-ocaml-" ^ default_compiler;
-    (* oraclelinux doesn't work in opam 2 yet *)
-  ]
-
-let daily = Current_cache.Schedule.v ~valid_for:(Duration.of_day 1) ()
->>>>>>> aa02f371
 
 (* Link for GitHub statuses. *)
 let url ~owner ~name ~hash = Uri.of_string (Printf.sprintf "http://147.75.80.95/github/%s/%s/commit/%s" owner name hash)
@@ -89,25 +63,28 @@
   | Ok x -> f x
 
 let build_with_docker ~repo ~analysis source =
-<<<<<<< HEAD
   let pipeline =
     once_done analysis @@ fun analysis ->
     let pkgs = Analyse.Analysis.opam_files analysis in
     let build ~revdeps label builder variant =
-      let platform = Current.return { Platform.label; builder; variant } in
+      let spec =
+        let platform = {Platform.label; builder; variant} in
+        Build.Spec.opam ~label:variant ~platform ~analysis `Build |>
+        Current.return
+      in
       List.map (fun pkg ->
         let prefix = pkg^status_sep^label in
-        let image = Build.v ~platform ~schedule:weekly ~repo ~analysis ~revdep:None ~with_tests:false ~pkg source in
+        let image = Build.v ~spec ~schedule:weekly ~repo ~revdep:None ~with_tests:false ~pkg source in
         let tests =
           once_done image @@ fun _ ->
-          Job (prefix^status_sep^"tests", job_id (Build.v ~platform ~schedule:weekly ~repo ~analysis ~revdep:None ~with_tests:true ~pkg source))
+          Job (prefix^status_sep^"tests", job_id (Build.v ~spec ~schedule:weekly ~repo ~revdep:None ~with_tests:true ~pkg source))
         in
         let revdeps =
           if revdeps then
             once_done image @@ fun image ->
             let prefix = prefix^status_sep^"revdeps" in
             let revdeps_job =
-              Build.pread ~platform image ~args:["opam";"list";"-s";"--color=never";"--depends-on";pkg;"--installable";"--all-versions";"--depopts"]
+              Build.pread ~spec image ~args:["opam";"list";"-s";"--color=never";"--depends-on";pkg;"--installable";"--all-versions";"--depopts"]
             in
             let revdeps =
               once_done revdeps_job @@ fun revdeps ->
@@ -117,10 +94,10 @@
                 List.map (fun revdep ->
                   let prefix = prefix^status_sep^revdep in
                   let revdep = Some revdep in
-                  let image = Build.v ~platform ~schedule:weekly ~repo ~analysis ~revdep ~with_tests:false ~pkg source in
+                  let image = Build.v ~spec ~schedule:weekly ~repo ~revdep ~with_tests:false ~pkg source in
                   let tests =
                     once_done image @@ fun _ ->
-                    Job (prefix^status_sep^"tests", job_id (Build.v ~platform ~schedule:weekly ~repo ~analysis ~revdep ~with_tests:true ~pkg source))
+                    Job (prefix^status_sep^"tests", job_id (Build.v ~spec ~schedule:weekly ~repo ~revdep ~with_tests:true ~pkg source))
                   in
                   Stage [Job (prefix, job_id image); Dynamic tests]
                 )
@@ -164,48 +141,6 @@
   Stage [
     Job ("(analysis)", job_id ~kind:`Checked analysis) ;
     Dynamic pipeline;
-=======
-  Current.with_context analysis @@ fun () ->
-  let specs =
-    let+ analysis = Current.state ~hidden:true analysis in
-    match analysis with
-    | Error _ ->
-        (* If we don't have the analysis yet, just use the empty list. *)
-        []
-    | Ok analysis when Analyse.Analysis.is_duniverse analysis ->
-      Analyse.Analysis.ocaml_versions analysis
-      |> List.rev_map (fun ov ->
-          let variant = "debian-10-ocaml-" ^ ov in
-          let builder = Conf.Builder.amd1 in    (* XXX: maybe use other machines too? *)
-          let platform = { Platform.label = ov; variant; builder } in
-          Build.Spec.duniverse ~label:variant ~platform
-        )
-    | Ok analysis ->
-      (* Library (non-duniverse) project *)
-      let lint_platform = List.hd platforms in
-      let builds =
-        platforms |> List.map (fun platform ->
-            Build.Spec.opam ~label:platform.Platform.variant ~platform ~analysis `Build
-          )
-      and lint =
-        [
-          Build.Spec.opam ~label:"(lint-fmt)" ~platform:lint_platform ~analysis (`Lint `Fmt);
-          Build.Spec.opam ~label:"(lint-doc)" ~platform:lint_platform ~analysis (`Lint `Doc);
-        ]
-      in
-      lint @ builds
-  in
-  let builds = specs |> Current.list_map (module Build.Spec) (fun spec ->
-      let+ result = Build.v ~schedule:daily ~repo ~spec source
-      and+ spec = spec in
-      Build.Spec.label spec, result
-    ) in
-  let+ builds = builds
-  and+ analysis_result = Current.state ~hidden:true (Current.map (fun _ -> `Checked) analysis)
-  and+ analysis_id = get_job_id analysis in
-  builds @ [
-    "(analysis)", (analysis_result, analysis_id);
->>>>>>> aa02f371
   ]
 
 let list_errors ~ok errs =
