--- conflicted
+++ resolved
@@ -1,23 +1,18 @@
 open Current.Syntax
+open Ocaml_ci
 
 module Git = Current_git
 module Github = Current_github
 module Docker = Current_docker.Default
 
-<<<<<<< HEAD
-(* Maximum time for one Docker build. *)
-let timeout = Duration.of_hour 1
-=======
-let default_compiler = "4.09"
-
 let weekly = Current_cache.Schedule.v ~valid_for:(Duration.of_day 7) ()
->>>>>>> c0002adf
 
 (* Link for GitHub statuses. *)
 let url ~owner ~name ~hash = Uri.of_string (Printf.sprintf "http://147.75.80.95/github/%s/%s/commit/%s" owner name hash)
 
 let github_status_of_state ~head result =
-  let+ result = result in
+  let+ head = head
+  and+ result = result in
   let { Github.Repo_id.owner; name } = Github.Api.Commit.repo_id head in
   let hash = Github.Api.Commit.hash head in
   let url = url ~owner ~name ~hash in
@@ -30,7 +25,7 @@
   let+ repo = repo
   and+ xs = xs in
   let repo = Github.Api.Repo.id repo in
-  Ocaml_ci.Index.set_active_refs ~repo (
+  Index.set_active_refs ~repo (
     xs |> List.map @@ fun x ->
     let commit = Github.Api.Commit.id x in
     let gref = Git.Commit_id.gref commit in
@@ -43,19 +38,15 @@
   let+ job = Current.Analysis.get x in
   Current.Analysis.job_id job
 
-<<<<<<< HEAD
-let build_with_docker ~analysis src =
+let build_with_docker ~analysis source =
   let+ analysis = analysis in
   let pkgs = Analyse.Analysis.opam_files analysis in
-  let build (module Docker : Conf.BUILDER) (name, variant) =
+  let build docker (name, variant) =
     List.map begin fun pkg ->
-      let dockerfile =
-        let+ base = Docker.pull ~schedule:weekly ("ocurrent/opam:" ^ variant) in
-        Opam_build.dockerfile ~base:(Docker.Image.hash base) ~pkg ~variant
+      let build_result =
+        Opam_build.v ~docker ~schedule:weekly ~variant ~pkg source
       in
-      let build = Docker.build ~timeout ~pool:Docker.pool ~pull:false ~dockerfile (`Git src) in
-      let result = Current.map (fun _ -> `Built) build in
-      (pkg^" on "^name, (result, job_id build))
+      (pkg^" on "^name, (build_result, job_id build_result))
     end pkgs
   in
   build (module Conf.Builder_amd1) ("4.10", "debian-10-ocaml-4.10") @
@@ -67,39 +58,6 @@
   build (module Conf.Builder_amd3) ("4.04", "debian-10-ocaml-4.04") @
   build (module Conf.Builder_amd2) ("4.03", "debian-10-ocaml-4.03") @
   build (module Conf.Builder_amd2) ("4.02", "debian-10-ocaml-4.02")
-=======
-module Lint = Ocaml_ci.Lint.Make (Conf.Builder_amd1)
-
-let build_with_docker ~repo ~analysis source =
-  let build docker variant =
-    let build_result =
-      Opam_build.v ~docker ~schedule:weekly ~variant ~repo ~analysis source
-    in
-    build_result, job_id build_result
-  in
-  let lint_result = Lint.v ~schedule:weekly ~analysis ~source in
-  [
-    (* Compiler versions:*)
-    "4.10", build (module Conf.Builder_amd1) "debian-10-ocaml-4.10";
-    "4.09", build (module Conf.Builder_amd3) "debian-10-ocaml-4.09";
-    "4.08", build (module Conf.Builder_amd1) "debian-10-ocaml-4.08";
-    "4.07", build (module Conf.Builder_amd2) "debian-10-ocaml-4.07";
-    "4.06", build (module Conf.Builder_amd2) "debian-10-ocaml-4.06";
-    "4.05", build (module Conf.Builder_amd3) "debian-10-ocaml-4.05";
-    "4.04", build (module Conf.Builder_amd3) "debian-10-ocaml-4.04";
-    "4.03", build (module Conf.Builder_amd2) "debian-10-ocaml-4.03";
-    "4.02", build (module Conf.Builder_amd2) "debian-10-ocaml-4.02";
-    (* Distributions: *)
-    "alpine", build (module Conf.Builder_amd1) @@ "alpine-3.10-ocaml-" ^ default_compiler;
-    "ubuntu", build (module Conf.Builder_amd2) @@ "ubuntu-19.04-ocaml-" ^ default_compiler;
-    "opensuse", build (module Conf.Builder_amd2) @@ "opensuse-15.1-ocaml-" ^ default_compiler;
-    "centos", build (module Conf.Builder_amd3) @@ "centos-8-ocaml-" ^ default_compiler;
-    "fedora", build (module Conf.Builder_amd3) @@ "fedora-30-ocaml-" ^ default_compiler;
-    (* oraclelinux doesn't work in opam 2 yet: *)
-    (* build (module Conf.Builder_amd3) @@ "oraclelinux-7-ocaml-" ^ default_compiler; *)
-    "lint", (lint_result, job_id lint_result);
-  ]
->>>>>>> c0002adf
 
 let list_errors ~ok errs =
   let groups =  (* Group by error message *)
@@ -142,7 +100,6 @@
     | _, [], _ -> Ok ()                     (* No errors and at least one success *)
     | ok, err, _ -> list_errors ~ok err     (* Some errors found - report *)
 
-<<<<<<< HEAD
 let get_prs repo =
   let* refs = Github.Api.Repo.ci_refs repo in
   List.fold_left begin fun acc head ->
@@ -151,19 +108,6 @@
     | `Ref _ -> acc (* Skip branches, only check PRs *)
     | `PR _ -> head :: acc
   end (Current.return []) refs
-=======
-let local_test repo () =
-  let src = Git.Local.head_commit repo in
-  let repo = Current.return { Github.Repo_id.owner = "local"; name = "test" }
-  and analysis = Analyse.examine src in
-  Current.component "summarise" |>
-  let** result =
-    build_with_docker ~repo ~analysis (`Git src)
-    |> List.map (fun (variant, (build, _job)) -> variant, build)
-    |> summarise
-  in
-  Current.of_output result
->>>>>>> c0002adf
 
 let v ~app () =
   Github.App.installations app |> Current.list_iter ~pp:Github.Installation.pp @@ fun installation ->
@@ -171,12 +115,10 @@
   repos |> Current.list_iter ~pp:Github.Api.Repo.pp @@ fun repo ->
   let prs = get_prs repo |> set_active_refs ~repo in
   prs |> Current.list_iter ~pp:Github.Api.Commit.pp @@ fun head ->
-  let* head = head in
-  let src = Git.fetch (Current.return (Github.Api.Commit.id head)) in
+  let src = Git.fetch (Current.map Github.Api.Commit.id head) in
   let analysis = Analyse.examine src in
   let builds =
-<<<<<<< HEAD
-    build_with_docker ~analysis src in
+    build_with_docker ~analysis (`Git src) in
   let jobs =
     let* builds = builds in
     builds
@@ -185,18 +127,9 @@
       (variant, x)
     )
     |> Current.list_seq
-=======
-    let repo = Current.map Github.Api.Repo.id repo in
-    build_with_docker ~repo ~analysis (`Git src) in
-  let jobs = builds
-             |> List.map (fun (variant, (_build, job)) ->
-                 let+ x = job in
-                 (variant, x)
-               )
-             |> Current.list_seq
->>>>>>> c0002adf
   in
   let summary =
+    let* builds = builds in
     builds
     |> List.map (fun (variant, (build, _job)) -> variant, build)
     |> summarise
@@ -209,20 +142,6 @@
     | Error (`Msg _) -> `Failed
   in
   let index =
-<<<<<<< HEAD
-    let commit = head in
-    let+ analysis = job_id analysis
-    and+ jobs = jobs in
-    let repo = Current_github.Api.Commit.repo_id commit in
-    let hash = Current_github.Api.Commit.hash commit in
-    Ocaml_ci.Index.record ~repo ~hash @@ ("(analysis)", analysis) :: jobs
-  in
-  let set_status =
-    let* builds = builds in
-    builds
-    |> List.map (fun (variant, (build, _job)) -> variant, build)
-    |> summarise
-=======
     let+ commit = head
     and+ analysis = job_id analysis
     and+ jobs = jobs
@@ -231,9 +150,11 @@
     let hash = Current_github.Api.Commit.hash commit in
     Index.record ~repo ~hash ~status @@ ("(analysis)", analysis) :: jobs
   and set_github_status =
-    summary
->>>>>>> c0002adf
+    let* builds = builds in
+    builds
+    |> List.map (fun (variant, (build, _job)) -> variant, build)
+    |> summarise
     |> github_status_of_state ~head
-    |> Github.Api.Commit.set_status (Current.return head) "opam-ci"
+    |> Github.Api.Commit.set_status head "opam-ci"
   in
   Current.all [index; set_github_status]