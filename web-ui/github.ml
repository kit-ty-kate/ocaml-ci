open Lwt.Infix

module Capability = Capnp_rpc_lwt.Capability
module Client = Ocaml_ci_api.Client
module Common = Ocaml_ci_api.Common
module Server = Cohttp_lwt_unix.Server
module Response = Cohttp.Response.Make(Server.IO)
module Transfer_IO = Cohttp__Transfer_io.Make(Server.IO)

let normal_response x =
  x >|= fun x -> `Response x

let respond_error status body =
  let headers = Cohttp.Header.init_with "Content-Type" "text/plain" in
  Server.respond_error ~status ~headers ~body () |> normal_response

let (>>!=) x f =
  x >>= function
  | Error `Capnp ex -> respond_error `Internal_server_error (Fmt.to_to_string Capnp_rpc.Error.pp ex)
  | Ok y -> f y

let org_url owner =
  Printf.sprintf "/github/%s" owner

let repo_url ~owner name =
  Printf.sprintf "/github/%s/%s" owner name

let job_url ~owner ~name ~hash variant =
  Printf.sprintf "/github/%s/%s/commit/%s/variant/%s" owner name hash variant

let commit_url ~owner ~name hash =
  Printf.sprintf "/github/%s/%s/commit/%s" owner name hash

let github_branch_url ~owner ~name ref =
  Printf.sprintf "https://github.com/%s/%s/tree/%s" owner name ref

let github_pr_url ~owner ~name id =
  Printf.sprintf "https://github.com/%s/%s/pull/%s" owner name id

let css = {|
  .statuses {
    list-style: none;
  }
  .statuses > li:before {
    display: inline-block;
    width: 1em;
    margin-right: 0.5em;
    margin-left: -1.5em;
    text-align: center;
    line-height: 1.1em;
  }
  .statuses > li.not-started:before { content: "●"; color:grey; }
  .statuses > li.aborted:before { content: "A"; color:red; }
  .statuses > li.failed:before { content: "╳"; color:red; }
  .statuses > li.passed:before { content: "✓"; color:green; }
  .statuses > li.active:before { content: "●"; color:orange; }
  .statuses > li.undefined:before { content: "?"; color:grey; }
  .statuses > li.skipped:before { content: "–"; color:grey; }
|}

let breadcrumbs steps page_title =
  let open Tyxml.Html in
  let add (prefix, results) (label, link) =
    let prefix = Printf.sprintf "%s/%s" prefix link in
    let link = li [a ~a:[a_href prefix] [txt label]] in
    (prefix, link :: results)
  in
  let _, steps = List.fold_left add ("", []) steps in
  let steps = li [b [txt page_title]] :: steps in
  ol ~a:[a_class ["breadcrumbs"]] (
    List.rev steps
  )

<<<<<<< HEAD
module StatusTree = struct
=======
module StatusTree : sig
  type key = string

  type 'a tree =
    | Leaf of 'a
    | Branch of key * 'a t
  and 'a t = 'a tree list

  val add : key list -> 'a -> 'a t -> 'a t
end = struct
  type key = string

>>>>>>> 7063b787
  type 'a tree =
    | Leaf of 'a
    | Branch of string * 'a t
  and 'a t = 'a tree list

<<<<<<< HEAD
  let add : string list -> 'a -> 'a t -> 'a t =
    let rec aux k x ts = match k, ts with
      | [], ts -> ts @ [Leaf x]
      | k::ks, [] -> [Branch (k, aux ks x [])]
      | _::_, (Leaf _ as t)::ts -> t :: aux k x ts
      | k::ks, Branch (k', t)::ts when String.equal k k' -> Branch (k, aux ks x t) :: ts
      | _::_, (Branch _ as t)::ts -> t :: aux k x ts
    in
    aux
=======
  let rec add k x ts = match k, ts with
    | [], ts -> ts @ [Leaf x]
    | k::ks, [] -> [Branch (k, add ks x [])]
    | _::_, (Leaf _ as t)::ts -> t :: add k x ts
    | k::ks, Branch (k', t)::ts when String.equal k k' -> Branch (k, add ks x t) :: ts
    | _::_, (Branch _ as t)::ts -> t :: add k x ts
>>>>>>> 7063b787
end

let statuses ss =
  let open Tyxml.Html in
  let rec render_status = function
    | StatusTree.Leaf (s, elms) ->
        let status_class_name =
          match (s : Client.State.t) with
          | NotStarted -> "not-started"
          | Aborted -> "aborted"
          | Failed m when Astring.String.is_prefix ~affix:"[SKIP]" m -> "skipped"
          | Failed _ -> "failed"
          | Passed -> "passed"
          | Active -> "active"
          | Undefined _ -> "undefined"
        in
        li ~a:[a_class [status_class_name]] elms
    | StatusTree.Branch (b, ss) ->
        li [txt b; ul ~a:[a_class ["statuses"]] (List.map render_status ss)]
  in
  ul ~a:[a_class ["statuses"]] (List.map render_status ss)

let format_refs ~owner ~name refs =
  let open Tyxml.Html in
  ul (
    Client.Ref_map.to_seq refs |> List.of_seq |> List.map @@ fun (branch, commit) ->
    li [a ~a:[a_href (commit_url ~owner ~name commit)] [txt branch]]
  )

let rec intersperse ~sep = function
  | [] -> []
  | [x] -> [x]
  | x :: xs -> x :: sep :: intersperse ~sep xs

let link_github_refs ~owner ~name =
  let open Tyxml.Html in
  function
  | [] -> txt "(not at the head of any monitored branch or PR)"
  | refs ->
    p (
      txt "(for " ::
      (
        intersperse ~sep:(txt ", ") (
          refs |> List.map @@ fun r ->
          match Astring.String.cuts ~sep:"/" r with
          | ["refs"; "heads"; branch] ->
            span [txt "branch "; a ~a:[a_href (github_branch_url ~owner ~name branch)] [ txt branch ]]
          | ["refs"; "pull"; id; "head"] ->
            span [txt "PR "; a ~a:[a_href (github_pr_url ~owner ~name id)] [ txt ("#" ^ id) ]]
          | _ ->
            txt (Printf.sprintf "Bad ref format %S" r)
        )
      ) @
      [txt ")"]
    )

let link_jobs ~owner ~name ~hash ?selected jobs =
  let open Tyxml.Html in
  let render_job trees { Client.variant; outcome } =
    let uri = job_url ~owner ~name ~hash variant in
    match List.rev (String.split_on_char Common.status_sep variant) with
    | [] -> assert false
    | variant::k ->
        let k = List.rev k in
        let x =
          let label = txt (Fmt.strf "%s (%a)" variant Client.State.pp outcome) in
          let label = if selected = Some variant then b [label] else label in
          outcome, [a ~a:[a_href uri] [label]]
        in
        StatusTree.add k x trees
  in
  statuses (List.fold_left render_job [] jobs)

let short_hash = Astring.String.with_range ~len:6

let stream_logs job ~owner ~name ~refs ~hash ~jobs ~variant ~status (data, next) writer =
  let header, footer =
    let can_rebuild = status.Current_rpc.Job.can_rebuild in
    let buttons =
      if can_rebuild then Tyxml.Html.[
          form ~a:[a_action (variant ^ "/rebuild"); a_method `Post] [
            input ~a:[a_input_type `Submit; a_value "Rebuild"] ()
          ]
      ] else []
    in
    let body = Template.instance Tyxml.Html.[
        breadcrumbs ["github", "github";
                     owner, owner;
                     name, name;
                     short_hash hash, "commit/" ^ hash;
                    ] variant;
        link_github_refs ~owner ~name refs;
        link_jobs ~owner ~name ~hash ~selected:variant jobs;
        div buttons;
        pre [txt "@@@"]
      ] in
    Astring.String.cut ~sep:"@@@" body |> Option.get
  in
  let ansi = Current_ansi.create () in
  Transfer_IO.write writer (header ^ (Current_ansi.process ansi data)) >>= fun () ->
  let rec aux next =
    Current_rpc.Job.log job ~start:next >>= function
    | Ok ("", _) ->
      Transfer_IO.write writer footer
    | Ok (data, next) ->
      Transfer_IO.write writer (Current_ansi.process ansi data) >>= fun () ->
      aux next
    | Error (`Capnp ex) ->
      Log.warn (fun f -> f "Error fetching logs: %a" Capnp_rpc.Error.pp ex);
      Transfer_IO.write writer (Fmt.strf "ocaml-ci error: %a@." Capnp_rpc.Error.pp ex)
  in
  aux next

let repo_handle ~meth ~owner ~name ~repo path =
  match meth, path with
  | `GET, [] ->
      Client.Repo.refs repo >>!= fun refs ->
      let body = Template.instance [
          breadcrumbs ["github", "github";
                       owner, owner] name;
          format_refs ~owner ~name refs
        ] in
      Server.respond_string ~status:`OK ~body () |> normal_response
  | `GET, ["commit"; hash] ->
    Capability.with_ref (Client.Repo.commit_of_hash repo hash) @@ fun commit ->
    let refs = Client.Commit.refs commit in
    Client.Commit.jobs commit >>!= fun jobs ->
    refs >>!= fun refs ->
    let body = Template.instance [
        breadcrumbs ["github", "github";
                     owner, owner;
                     name, name] (short_hash hash);
        link_github_refs ~owner ~name refs;
        link_jobs ~owner ~name ~hash jobs;
      ] in
    Server.respond_string ~status:`OK ~body () |> normal_response
  | `GET, ["commit"; hash; "variant"; variant] ->
    Capability.with_ref (Client.Repo.commit_of_hash repo hash) @@ fun commit ->
    let refs = Client.Commit.refs commit in
    let jobs = Client.Commit.jobs commit in
    Capability.with_ref (Client.Commit.job_of_variant commit variant) @@ fun job ->
    let status = Current_rpc.Job.status job in
    Current_rpc.Job.log job ~start:0L >>!= fun chunk ->
    (* (these will have resolved by now) *)
    refs >>!= fun refs ->
    jobs >>!= fun jobs ->
    status >>!= fun status ->
    let headers =
      (* Otherwise, an nginx reverse proxy will wait for the whole log before sending anything. *)
      Cohttp.Header.init_with "X-Accel-Buffering" "no"
    in
    let res = Cohttp.Response.make ~status:`OK ~flush:true ~encoding:Cohttp.Transfer.Chunked ~headers () in
    let write _ic oc =
      let flush = Cohttp.Response.flush res in
      let writer = Transfer_IO.make_writer ~flush Cohttp.Transfer.Chunked oc in
      Lwt.finalize
        (fun () ->
           stream_logs job ~owner ~name ~refs ~hash ~jobs ~variant ~status chunk writer >>= fun () ->
           Server.IO.write oc "0\r\n\r\n"
        )
        (fun () ->
           Capability.dec_ref job;
           Lwt.return_unit
        )
    in
    Capability.inc_ref job;
    Lwt.return (`Expert (res, write))
  | `POST, ["commit"; hash; "variant"; variant; "rebuild"] ->
    Capability.with_ref (Client.Repo.commit_of_hash repo hash) @@ fun commit ->
    Capability.with_ref (Client.Commit.job_of_variant commit variant) @@ fun job ->
    Capability.with_ref (Current_rpc.Job.rebuild job) @@ fun new_job ->
    Capability.wait_until_settled new_job >>= fun () ->
    begin match Capability.problem new_job with
      | None ->
        let uri = job_url ~owner ~name ~hash variant |> Uri.of_string in
        Server.respond_redirect ~uri () |> normal_response
      | Some { Capnp_rpc.Exception.reason; _ } ->
        Server.respond_error ~body:reason () |> normal_response
    end
  | _ ->
    Server.respond_not_found () |> normal_response

let format_org org =
  let open Tyxml.Html in
  li [a ~a:[a_href (org_url org)] [txt org]]

let list_orgs ci =
  Client.CI.orgs ci >>!= fun orgs ->
  let body = Template.instance Tyxml.Html.[
      breadcrumbs [] "github";
      ul (List.map format_org orgs)
    ] in
  Server.respond_string ~status:`OK ~body () |> normal_response

let format_repo ~owner name =
  let open Tyxml.Html in
  li [a ~a:[a_href (repo_url ~owner name)] [txt name]]

let list_repos ~owner org =
  Client.Org.repos org >>!= fun repos ->
  let body = Template.instance Tyxml.Html.[
      breadcrumbs ["github", "github"] owner;
      ul (List.map (format_repo ~owner) repos)
    ] in
  Server.respond_string ~status:`OK ~body () |> normal_response

let handle ~backend ~meth path =
  Backend.ci backend >>= fun ci ->
  match meth, path with
  | `GET, [] -> list_orgs ci
  | `GET, [owner] -> Capability.with_ref (Client.CI.org ci owner) @@ list_repos ~owner
  | meth, (owner :: name :: path) ->
    Capability.with_ref (Client.CI.org ci owner) @@ fun org ->
    Capability.with_ref (Client.Org.repo org name) @@ fun repo ->
    repo_handle ~meth ~owner ~name ~repo path
  | _ ->
    Server.respond_not_found () |> normal_response<|MERGE_RESOLUTION|>--- conflicted
+++ resolved
@@ -71,9 +71,6 @@
     List.rev steps
   )
 
-<<<<<<< HEAD
-module StatusTree = struct
-=======
 module StatusTree : sig
   type key = string
 
@@ -86,30 +83,17 @@
 end = struct
   type key = string
 
->>>>>>> 7063b787
   type 'a tree =
     | Leaf of 'a
-    | Branch of string * 'a t
+    | Branch of key * 'a t
   and 'a t = 'a tree list
 
-<<<<<<< HEAD
-  let add : string list -> 'a -> 'a t -> 'a t =
-    let rec aux k x ts = match k, ts with
-      | [], ts -> ts @ [Leaf x]
-      | k::ks, [] -> [Branch (k, aux ks x [])]
-      | _::_, (Leaf _ as t)::ts -> t :: aux k x ts
-      | k::ks, Branch (k', t)::ts when String.equal k k' -> Branch (k, aux ks x t) :: ts
-      | _::_, (Branch _ as t)::ts -> t :: aux k x ts
-    in
-    aux
-=======
   let rec add k x ts = match k, ts with
     | [], ts -> ts @ [Leaf x]
     | k::ks, [] -> [Branch (k, add ks x [])]
     | _::_, (Leaf _ as t)::ts -> t :: add k x ts
     | k::ks, Branch (k', t)::ts when String.equal k k' -> Branch (k, add ks x t) :: ts
     | _::_, (Branch _ as t)::ts -> t :: add k x ts
->>>>>>> 7063b787
 end
 
 let statuses ss =
